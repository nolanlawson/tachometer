/**
 * @license
 * Copyright (c) 2020 The Polymer Project Authors. All rights reserved.
 * This code may only be used under the BSD style license found at
 * http://polymer.github.io/LICENSE.txt The complete set of authors may be found
 * at http://polymer.github.io/AUTHORS.txt The complete set of contributors may
 * be found at http://polymer.github.io/CONTRIBUTORS.txt Code distributed by
 * Google as part of the polymer project is also subject to an additional IP
 * rights grant found at http://polymer.github.io/PATENTS.txt
 */

import * as webdriver from 'selenium-webdriver';

import {Server} from './server';
<<<<<<< HEAD
import {Measurement, PerformanceEntryMeasurement} from './types';
import {escapeStringLiteral, throwUnreachable} from './util';
=======
import {BenchmarkSpec, PerformanceEntryCriteria} from './types';
import {throwUnreachable} from './util';
>>>>>>> 1b6e3589

/**
 * Try to take a measurement in milliseconds from the given browser. Returns
 * undefined if the measurement is not available (which may just mean we need to
 * wait some more time).
 */
export async function measure(
    driver: webdriver.WebDriver,
    measurement: Measurement,
    server: Server|undefined): Promise<number|undefined> {
  switch (measurement.kind) {
    case 'callback':
      if (server === undefined) {
        throw new Error('Internal error: no server for spec');
      }
      return (await server.nextResults()).millis;
    case 'expression':
      return queryForExpression(driver, measurement.expression);
    case 'performance':
      return queryForPerformanceEntry(driver, measurement);
  }
  throwUnreachable(
      measurement,
      `Internal error: unknown measurement type ` +
          JSON.stringify(measurement));
}

/**
 * https://developer.mozilla.org/en-US/docs/Web/API/PerformanceEntry
 *
 * Note a more complete interface for this is defined in the standard
 * lib.dom.d.ts, but we don't want to depend on that since it would make all
 * DOM types ambiently defined.
 */
interface PerformanceEntry {
  entryType: 'frame'|'navigation'|'resource'|'mark'|'measure'|'paint'|
      'longtask';
  name: string;
  startTime: number;
  duration: number;
}

/**
 * Query the browser for the Performance Entry matching the given criteria.
 * Returns undefined if no matching entry is found. Throws if the performance
 * entry has an unsupported type. If there are multiple entries matching the
 * same criteria, returns only the first one.
 */
async function queryForPerformanceEntry(
    driver: webdriver.WebDriver,
    measurement: PerformanceEntryMeasurement): Promise<number|undefined> {
  const escaped = escapeStringLiteral(measurement.entryName);
  const script = `return window.performance.getEntriesByName(\`${escaped}\`);`;
  const entries = await driver.executeScript(script) as PerformanceEntry[];
  if (entries.length === 0) {
    return undefined;
  }
  const entry = entries[0];
  switch (entry.entryType) {
    case 'measure':
      return entry.duration;
    case 'mark':
    case 'paint':
      return entry.startTime;
    default:
      // We may want to support other entry types, but we'll need to investigate
      // how to interpret them, and we may need additional criteria to decide
      // which exact numbers to report from them.
      throw new Error(
          `Performance entry type not supported: ${entry.entryType}`);
  }
}

/**
 * Execute the given expression in the browser and return the result, if it is a
 * positive number. If null or undefined, returns undefined. If some other type,
 * throws.
 */
async function queryForExpression(
    driver: webdriver.WebDriver,
    expression: string): Promise<number|undefined> {
  const result =
      await driver.executeScript(`return (${expression});`) as unknown;
  if (result !== undefined && result !== null) {
    if (typeof result !== 'number') {
      throw new Error(
          `'${expression}' was type ` +
          `${typeof result}, expected number.`);
    }
    if (result < 0) {
      throw new Error(`'${expression}' was negative: ${result}`);
    }
    return result;
  }
}

/**
 * Escape a string such that it can be safely embedded in a JavaScript template
 * literal (backtick string).
 */
function escapeStringLiteral(unescaped: string): string {
  return unescaped.replace(/\\/g, '\\\\')
      .replace(/`/g, '\\`')
      .replace(/\$/g, '\\$');
}<|MERGE_RESOLUTION|>--- conflicted
+++ resolved
@@ -12,13 +12,8 @@
 import * as webdriver from 'selenium-webdriver';
 
 import {Server} from './server';
-<<<<<<< HEAD
 import {Measurement, PerformanceEntryMeasurement} from './types';
-import {escapeStringLiteral, throwUnreachable} from './util';
-=======
-import {BenchmarkSpec, PerformanceEntryCriteria} from './types';
 import {throwUnreachable} from './util';
->>>>>>> 1b6e3589
 
 /**
  * Try to take a measurement in milliseconds from the given browser. Returns
